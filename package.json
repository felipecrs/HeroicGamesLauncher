{
  "name": "heroic",
<<<<<<< HEAD
  "version": "2.4.0-beta",
=======
  "version": "2.3.7",
>>>>>>> 25fe2ad6
  "private": true,
  "main": "public/main.js",
  "homepage": "./",
  "license": "GPL-3.0-only",
  "description": "An Open Source Launcher for GOG and Epic Games",
  "repository": {
    "type": "Github",
    "url": "https://github.com/Heroic-Games-Launcher/HeroicGamesLauncher"
  },
  "author": {
    "name": "Heroic",
    "email": "flavioislima@gmail.com"
  },
  "build": {
    "appId": "com.electron.heroic",
    "productName": "Heroic",
    "files": [
      "build/**/*",
      "node_modules/**/*",
      "build/bin/legendary.LICENSE",
      "!build/bin/*"
    ],
    "asarUnpack": [
      "build/icon.png",
      "build/icon.icns",
      "build/win_icon.ico",
      "build/icon-dark.png",
      "build/icon-light.png"
    ],
    "directories": {
      "buildResources": "public"
    },
    "protocols": [
      {
        "name": "heroic",
        "schemes": [
          "heroic"
        ]
      }
    ],
    "win": {
      "icon": "build/win_icon.ico",
      "asarUnpack": [
        "build/bin/win32/legendary.exe",
        "build/bin/win32/gogdl.exe"
      ],
      "files": [
        "build/bin/win32/*"
      ]
    },
    "mac": {
      "target": "dmg",
      "category": "public.app-category.games",
      "icon": "build/icon.icns",
      "asarUnpack": [
        "build/bin/darwin/legendary",
        "build/bin/darwin/gogdl"
      ],
      "files": [
        "build/bin/darwin/*"
      ]
    },
    "dmg": {
      "background": "public/dmg.png",
      "window": {
        "width": "600",
        "height": "500"
      },
      "contents": [
        {
          "x": 10,
          "y": 215,
          "type": "file"
        },
        {
          "x": 420,
          "y": 215,
          "type": "link",
          "path": "/Applications"
        }
      ]
    },
    "linux": {
      "category": "Game",
      "icon": "build/icon.icns",
      "description": "An Open Source Launcher for GOG and Epic Games",
      "desktop": {
        "Name": "Heroic Games Launcher",
        "Comment[de]": "Ein Open Source Spielelauncher for GOG und Epic Games"
      },
      "asarUnpack": [
        "build/bin/linux/legendary",
        "build/bin/linux/gogdl"
      ],
      "files": [
        "build/bin/linux/*"
      ]
    },
    "deb": {
      "packageCategory": "games",
      "depends": [
        "gawk",
        "curl",
        "zstd"
      ]
    },
    "pacman": {
      "packageCategory": "games",
      "depends": [
        "gawk",
        "curl",
        "zstd"
      ]
    },
    "rpm": {
      "packageCategory": "games",
      "depends": [
        "gawk",
        "curl",
        "zstd"
      ]
    }
  },
  "dependencies": {
    "@emotion/react": "^11.9.0",
    "@emotion/styled": "^11.8.1",
    "@fontsource/cabin": "^4.5.5",
    "@fontsource/rubik": "^4.5.6",
    "@fortawesome/fontawesome-svg-core": "^6.1.1",
    "@fortawesome/free-brands-svg-icons": "^6.1.1",
    "@fortawesome/free-regular-svg-icons": "^6.1.1",
    "@fortawesome/free-solid-svg-icons": "^6.1.1",
    "@fortawesome/react-fontawesome": "^0.1.18",
    "@mui/icons-material": "^5.6.2",
    "@mui/material": "^5.6.2",
    "@node-steam/vdf": "^2.2.0",
    "axios": "^0.26.1",
    "check-disk-space": "^3.3.0",
    "classnames": "^2.3.1",
    "discord-rich-presence-typescript": "^0.0.8",
    "electron-store": "^8.0.1",
    "electron-updater": "^5.0.1",
    "filesize": "^8.0.7",
    "font-list": "^1.4.5",
    "fs-extra": "^10.1.0",
    "fuse.js": "^6.6.2",
    "graceful-fs": "^4.2.10",
    "heroic-wine-downloader": "^1.2.3",
    "i18next": "^21.6.16",
    "i18next-fs-backend": "^1.1.4",
    "i18next-http-backend": "^1.4.0",
    "ini": "^3.0.0",
    "plist": "^3.0.5",
    "react": "17",
    "react-dom": "17",
    "react-i18next": "^11.16.7",
    "react-router-dom": "^6.3.0",
    "react-scripts": "^5.0.1",
    "simple-keyboard": "^3.4.24",
    "source-map-support": "^0.5.21",
    "systeminformation": "^5.11.14",
    "tslib": "^2.4.0"
  },
  "scripts": {
    "start": "DISABLE_ESLINT_PLUGIN=true nf start -p 3000 && electron-start",
    "electron-start": "ELECTRON_IS_DEV=1 node public/start-react",
    "electron": "yarn build-electron && electron . --trace-warnings",
    "react-start": "HOST=localhost BROWSER=none react-scripts start",
    "react-start:win": "react-scripts start",
    "build": "react-scripts build",
    "test": "jest",
    "test-watch": "jest --watch --maxWorkers=25%",
    "test:ci": "jest --runInBand --silent",
    "eject": "react-scripts eject",
    "release:linux": "GH_TOKEN='${{ secrets.WORKFLOW_TOKEN }}' yarn build-electron && yarn build && electron-builder -c.extraMetadata.main=build/main.js -p always --linux deb AppImage rpm pacman tar.xz",
    "release:mac": "GH_TOKEN='${{ secrets.WORKFLOW_TOKEN }}' yarn build-electron && yarn build && electron-builder -c.extraMetadata.main=build/main.js -p always --mac",
    "release:win": "yarn build-electron && yarn build && electron-builder -c.extraMetadata.main=build/main.js -p always --win nsis portable",
    "dist": "GH_TOKEN='${{ secrets.WORKFLOW_TOKEN }}' yarn build-electron && yarn build && electron-builder -c.extraMetadata.main=build/main.js --linux",
    "dist-mac": "GH_TOKEN='${{ secrets.WORKFLOW_TOKEN }}' yarn build-electron && yarn build && electron-builder -c.extraMetadata.main=build/main.js --mac",
    "dist-win": "yarn build-electron && yarn build && electron-builder -c.extraMetadata.main=build/main.js --win",
    "lint": "eslint -c .eslintrc --ext .tsx,ts ./src && eslint -c .eslintrc --ext .ts ./electron",
    "lint-fix": "eslint --fix -c .eslintrc --ext .tsx,ts ./src && eslint --fix -c .eslintrc --ext .ts ./electron",
    "build-electron": "tsc --project electron/tsconfig.json",
    "watch-electron": "tsc --watch --project electron/tsconfig.json",
    "dist-flatpak": "cd flatpak && flatpak-builder build local.heroic.yml --install --force-clean --user",
    "flatpak-test": "yarn dist appimage && cd flatpak && flatpak-builder build local.heroic.yml --install --force-clean --user",
    "i18n": "i18next",
    "prepare": "husky install",
    "prettier": "prettier --check .",
    "prettier-fix": "prettier --write ."
  },
  "eslintConfig": {
    "extends": [
      "react-app",
      "react-app/jest"
    ]
  },
  "devDependencies": {
    "@testing-library/dom": "^7.31.0",
    "@testing-library/jest-dom": "^5.16.4",
    "@testing-library/react": "^13.1.1",
    "@testing-library/user-event": "^14.1.1",
    "@types/classnames": "^2.3.1",
    "@types/i18next-fs-backend": "^1.1.2",
    "@types/ini": "^1.3.31",
    "@types/jest": "^27.4.1",
    "@types/node": "^17.0.25",
    "@types/plist": "^3.0.2",
    "@types/react": "^18.0.6",
    "@types/react-dom": "^18.0.2",
    "@types/react-router-dom": "^5.3.3",
    "@typescript-eslint/eslint-plugin": "^5.20.0",
    "@typescript-eslint/parser": "^5.20.0",
    "electron": "^19.0.3",
    "electron-builder": "^23.0.3",
    "electron-devtools-installer": "^3.2.0",
    "eslint": "^8.13.0",
    "eslint-config-prettier": "^8.5.0",
    "eslint-plugin-react": "^7.29.4",
    "foreman": "^3.0.1",
    "husky": "^7.0.4",
    "i18next-parser": "^6.3.0",
    "prettier": "^2.6.2",
    "pretty-quick": "^3.1.3",
    "ts-jest": "^27.1.4",
    "typescript": "^4.6.3"
  },
  "browserslist": {
    "production": [
      ">0.2%",
      "not dead",
      "not op_mini all"
    ],
    "development": [
      "last 1 chrome version"
    ]
  }
}<|MERGE_RESOLUTION|>--- conflicted
+++ resolved
@@ -1,10 +1,6 @@
 {
   "name": "heroic",
-<<<<<<< HEAD
   "version": "2.4.0-beta",
-=======
-  "version": "2.3.7",
->>>>>>> 25fe2ad6
   "private": true,
   "main": "public/main.js",
   "homepage": "./",
