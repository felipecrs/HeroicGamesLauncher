--- conflicted
+++ resolved
@@ -23,12 +23,8 @@
                 "message": "Une erreur inconnue s'est produite",
                 "title": "Erreur inconnue"
             },
-<<<<<<< HEAD
             "launch": "Erreur lors du lancement du jeu, consultez le rapport",
             "python": "Heroic requires Python 3.8 or newer to work."
-=======
-            "launch": "Erreur lors du lancement du jeu, consultez le journal d'événements !"
->>>>>>> c034da55
         },
         "no": "NON",
         "quit": {
