{
    "accessibility": {
        "actions_font_family": "Actions Font Family (Default: \"Rubik\")",
        "all_tiles_in_color": "Show all game tiles in color",
        "content_font_family": "Content Font Family (Default: \"Cabin\")",
<<<<<<< HEAD
        "fonts": "Fonts",
        "title": "Accessibility",
=======
        "title": "Accessibilité",
>>>>>>> a9bfb03f
        "zoom": "Zoom"
    },
    "All": "Tout",
    "Assets": "Objets",
    "box": {
        "cache-cleared": {
            "message": "Le cache Heroic a été effacé !",
            "title": "Cache effacé"
        },
        "choose": "Sélectionner",
        "choose-egs-prefix": "Choisir où le préfixe EGS est installé",
        "choose-gogdl-binary": "Select GOGDL Binary (needs restart)",
        "choose-legendary-binary": "Sélectionnez le binaire Legendary",
        "customWine": "Sélectionner le binaire Wine ou Proton",
        "default-install-path": "Choisir le chemin par défaut",
        "error": {
            "credentials": {
                "message": "Vos informations d'identification ont expiré, veuillez vous reconnecter.",
                "title": "Informations d'identification expirées"
            },
            "diskspace": {
                "message": "Espace disque nécessaire insuffisant",
                "title": "Pas de place"
            },
            "dxvk": {
                "message": "Error installing DXVK/VKD3D! Check your connection or if you have zstd/libzstd1 installed",
                "title": "Erreur DXVK/VKD3D"
            },
            "generic": {
                "message": "",
                "title": ""
            },
            "launch": "Erreur lors du lancement du jeu, consultez les fichiers de journalisation !",
            "no-offline-mode": {
                "message": "Launch aborted! The game requires a internet connection to run it.",
                "title": "Offline mode not supported."
            },
            "title": "Erreur",
            "update": {
                "message": "Something went wrong with the update, please check the logs or try again later!",
                "title": "Update Error"
            },
            "wine-not-found": {
                "message": "No Wine Version Selected. Check Game Settings!",
                "title": "Wine non trouvé"
            }
        },
        "info": {
            "update": {
                "changelog": "Ouvrir le changelog",
                "detail": "Voulez-vous télécharger la mise à jour en arrière-plan ?",
                "message": "Il y a une nouvelle version disponible !",
                "message-finished": "Voulez-vous redémarrer Heroic maintenant ?",
                "title": "Heroic Games Launcher",
                "title-finished": "Mise à jour finie"
            }
        },
        "no": "NON",
        "ok": "Ok",
        "protocol": {
            "install": {
                "not_installed": "Ceci n'est pas installé, voulez-vous l'installer ?"
            }
        },
        "quit": {
            "message": "D'autres opérations sont en cours, êtes-vous sûr(e)?",
            "title": "Quitter"
        },
        "reset-heroic": {
            "question": {
                "message": "Êtes-vous sûr·e de vouloir réinitialiser Heroic ? Cela supprimera tous les paramètres et la mémoire cache mais pas vos jeux installés ou vos identifiants Epic",
                "title": "Reset Heroic"
            }
        },
        "runexe": {
            "title": "Sélectionner l'EXE à exécuter"
        },
        "select": {
            "button": "Selectionner",
            "exe": "Choisir l'EXE"
        },
        "shortcuts": {
            "message": "Les raccourcis ont été créés sur le Bureau et dans le menu Démarrer",
            "title": "Raccourcis"
        },
        "sync": {
            "button": "Sélectionner",
            "error": "Chemin invalide",
            "title": "Choisir le dossier de sauvegardes"
        },
        "warning": {
            "epic": {
                "import": "Epic Servers are having major outage right now, the game cannot be imported!",
                "install": "Epic Servers are having major outage right now, the game cannot be installed!",
                "update": "Epic Servers are having major outage right now, the game cannot be updated!"
            },
            "title": "Warning"
        },
        "wineprefix": "Choisir le dossier de préfixe Wine",
        "yes": "OUI"
    },
    "button": {
        "go_to_library": "Go to Library",
        "login": "Connexion",
        "sync": "Synchroniser",
        "syncing": "Synchronisation en cours",
        "unsync": "Désynchroniser"
    },
    "epic": {
        "offline-notification-body": "Les services en ligne peuvent ne pas entièrement fonctionner car les serveurs d'Epic Games sont hors ligne !",
        "offline-notification-title": "offline"
    },
    "Epic Games": "Epic Games",
    "favourites": "Favourites",
    "globalSettings": "Paramètres généraux",
    "GOG": "GOG",
    "gog-store": "GOG Store",
    "header": {
        "ignore_hidden": "Ignore Hidden",
        "platform": "Plateforme",
        "show_hidden": "Show Hidden"
    },
    "help": {
        "general": "Synchroniser avec le lanceur EG si vous avez un dossier d'installation de l'Epic Games Store ailleurs et que vous voulez importer vos jeux afin d'éviter de les télécharger à nouveau.",
        "other": {
            "part1": "Utilise l' ",
            "part2": "Options avancées",
            "part3": "pour être averti avant le lancement du jeu; ",
            "part4": "Utilise les ",
            "part5": "Arguments de Jeu",
            "part6": " pour être averti après la commande, par exemple : ",
            "part7": " pour passer le launcher dans certains jeux, etc."
        },
        "sync": {
            "part1": "Heroic essaie de trouver le bon dossier de sauvergarde, cela fonctionne dans la plus part des cas. Dans le cas où le dossier n'est pas le bon, utiisez la boîte écraser pour le changer.",
            "part2": "Dans le cas où vous changez le dossier de prefix de Wine ou Proton, vous aurez besoin de revérifier ce chemin car Proton utilise un prefix différent (/pfx) et un username (steamuser). Vous pouvez simplement effacer le chemin actuel quitter la page des options pour que Heroic essaie de deviner une fois de plus le dossier avec le bon prefix.",
            "part3": "Synchronisation manuelle: Choisissez Télécharger pour télécharger les sauvegardes de jeux enregistrées dans le Cloud. Chargez les fichiers pour transférer les fichiers locaux vers le Cloud. Forcer le téléchargement et forcer le téléversement ignorera la version locale ou celle du Cloud.",
            "part4": "Les sauvegardes automatiques synchroniseront vos sauvegardes à chaque fois que vous lancerez un jeu et que vous l'arrêtez."
        },
        "wine": {
            "part1": "Heroic recherche des versions de Wine, Proton et CrossOver dans ces dossiers:",
            "part2": "Pour d'autres emplacements, utilisez un lien symbolique vers un de ces dossiers"
        }
    },
    "info": {
        "heroic": {
            "version": "Heroic Version"
        },
        "settings": "Les options sont sauvegardées automatiquement"
    },
    "infobox": {
        "help": "Aide",
        "requirements": "Configuration Requise"
    },
    "install": {
        "path": "Sélectionner le chemin d'installation"
    },
    "library": {
        "gridView": "Vue en grille",
        "listView": "Vue en liste",
        "refresh": "Actualiser",
        "sortAscending": "Sort Ascending",
        "sortByStatus": "Sort by Status",
        "sortDescending": "Sort Descending"
    },
    "Library": "Bibliothèque",
    "loading": {
        "default": "Chargement",
        "website": "Chargement du site internet"
    },
    "login": {
        "externalLogin": "External Login"
    },
    "message": {
        "sync": "Synchronisation Complète",
        "unsync": "Désynchronisation Complète"
    },
    "nogames": "Aucun jeu trouvé",
    "notify": {
        "error": {
            "move": "Erreur lors du déplacement des fichiers du jeu",
            "reparing": "Erreur lors de la réparation"
        },
        "finished": {
            "reparing": "Réparation Terminée"
        },
        "install": {
            "canceled": "Installation Annulée",
            "error": "Installation échouée",
            "finished": "Installation Terminée",
            "imported": "Jeu Importé",
            "startInstall": "Installation commencée"
        },
        "moved": "Déplacement Terminé",
        "refresh": {
            "error": "Couldn't fetch releases from upstream, maybe because of Github API restrictions! Try again later."
        },
        "uninstalled": "Désinstallé",
        "update": {
            "canceled": "Mise à jour Annulée",
            "finished": "Mise à jour terminée",
            "started": "Mise à jour commencée"
        }
    },
    "options": {
        "advanced": {
            "placeholder": "Insérez ici les autres options de lancemement",
            "title": "Options Avancées (Variables d'Environnement):"
        },
        "gameargs": {
            "placeholder": "Insérez ici les arguments de lancement",
            "title": "Arguments de jeu (À lancer après la commande):"
        }
    },
    "other": {
        "gogdl-version": "GOGDL Version: ",
        "legendary-version": "Version de Legendary : ",
        "weblate": "Aidez à traduire Heroic."
    },
    "placeholder": {
        "alt-gogdl-bin": "Using built-in GOGDL binary...",
        "alt-legendary-bin": "Utilisation du binaire Legendary intégré...",
        "egs-prefix": "Prefix où EGS est installé"
    },
    "platforms": {
        "linux": "Linux",
        "mac": "Mac",
        "win": "Windows"
    },
    "Plugins": "Plugins",
    "Projects": "Projets",
    "Recent": "Joué récemment",
    "search": "Insérez le nom du jeu ici...",
    "setting": {
        "adddesktopshortcuts": "Ajouter automatiquement des raccourcis sur le Bureau",
        "addgamestostartmenu": "Ajouter automatiquement les jeux au menu Démarrer",
        "alt-gogdl-bin": "Choisir un binaire GOGDL alternatif à utiliser",
        "alt-legendary-bin": "Choisir un autre exécutable Legendary (redémarrage Heroic nécessaire)",
        "audiofix": "Corriger l'audio (Latence Pulse Audio)",
        "autodxvk": "Installation/Mise à jour automatique du préfix DXVK",
        "autosync": "Sauvegardes Autosync",
        "autovkd3d": "Auto Install/Update VKD3D on Prefix",
        "change-target-exe": "Choisir un EXE alternatif pour faire fonctionner",
        "customWineProton": "Chemins pour les Wine/Proton Custom",
        "darktray": "Utiliser Dark Tray Icon",
        "default-install-path": "Chemin par défaut de l'installation",
        "defaultWinePrefix": "Set Folder for new Wine Prefixes",
        "disable_controller": "Disable Heroic navigation using controller",
        "discordRPC": "Activer Rich Presence dans Discord",
        "egs-sync": "Synchroniser avec l'installation d'Epic Games",
        "enableFSRHack": "Activer FSR Hack (la version de wine doit le prendre en charge)",
        "esync": "Activer Esync",
        "exit-to-tray": "Quitter vers System Tray",
        "FsrSharpnessStrenght": "Niveau de netteté pour FSR (FSR Sharpness Strength)",
        "fsync": "Activer Fsync",
        "gamemode": "Utiliser GameMode (Feral Game Mode doit être installé)",
        "language": "Choix de la langue",
        "library_top_option": {
            "disabled": "Disabled",
            "favourites": "Favourite Games",
            "recently_played": "Recently Played Games"
        },
        "library_top_section": "Library Top Section",
        "log": {
            "copy-to-clipboard": "Copier le contenu du log au presse-papier",
            "current-log": "Log actuel",
            "instructions": "Rejoignez notre Discord et regardez le canal qui correspond à votre système d'exploitation. Partagez le contenu des logs affichés ici, et incluez une description claire du problème avec toute information et détails pertinents.",
            "instructions_title": "Comment signaler un problème ?",
            "last-log": "Dernier log",
            "no-file": "Aucun fichier log trouvé",
            "show-in-folder": "Montrer le fichier log dans le dossier"
        },
        "mangohud": "Activer Mangohud (Mangohud doit être installé)",
        "manualsync": {
            "download": "Télécharger",
            "forcedownload": "Forcer le téléchargement",
            "forceupload": "Forcer le téléversement",
            "sync": "Synchroniser",
            "syncing": "Synchronisation en cours",
            "title": "Synchronisation manuelle des sauvegardes",
            "upload": "Téléverser"
        },
        "maxRecentGames": "Jeux récents à afficher",
        "maxworkers": "Nombre Maximum de Workers pendant le téléchargement",
        "minimize-on-launch": "Minimiser Heroic après le lancement du jeu",
        "offlinemode": "Lancer le jeu hors ligne",
        "primerun": "Utiliser une carte graphique dédiée",
        "resizableBar": "Activer Resizable BAR (NVIDIA RTX 30xx seulement)",
        "runexe": {
            "message": "Glissez et déposez les fichiers ici",
            "title": "Utiliser un EXE pour le Prefix"
        },
        "savefolder": {
            "placeholder": "Sélectionnez le dossier de sauvegarde exact des jeux",
            "title": "Écraser le dossier de synchronisation Cloud"
        },
        "select_theme": "Sélectionner le thème",
        "showfps": "Afficher les FPS (DX9, 10 et 11)",
        "showUnrealMarket": "Afficher Unreal Marketplace (nécessite le redémarrage d'Heroic)",
        "start-in-tray": "Réduire au démarrage",
        "steamruntime": "Utiliser le runtime Steam",
        "winecrossoverbottle": "CrossOver Bottle",
        "wineprefix": "Dossier WinePrefix",
        "wineversion": "Version de Wine"
    },
    "settings": {
        "clear-cache": "Effacer le cache Heroic",
        "copiedToClipboard": "Copied to Clipboard!",
        "copyToClipboard": "Copier tous les paramètres dans le presse-papier",
        "log": {
            "long-log-hint": "Log truncated, last 1000 lines are shown!"
        },
        "navbar": {
            "advanced": "Avancé",
            "general": "Général",
            "log": "Log",
            "other": "Autre",
            "sync": "Synchronisation des sauvegardes"
        },
        "reset-heroic": "Reset Heroic"
    },
    "Settings": "Options",
    "status": {
        "logging": "Connexion en cours..."
    },
    "store": "Boutique Epic",
    "stores": "Stores",
    "title": {
        "allGames": "Tous les jeux",
        "allUnreal": "Unreal - Tout",
        "unrealAssets": "Unreal - Ressources",
        "unrealPlugins": "Unreal - Plugins",
        "unrealProjects": "Unreal - Projets"
    },
    "toolbox": {
        "settings": {
            "default-wineprefix": "Select the default prefix folder for new configs",
            "wineprefix": "Select a Folder for new Wine Prefixes"
        }
    },
    "tooltip": {
        "addpath": "Ajouter un nouveau chemin",
        "removepath": "Supprimer le chemin"
    },
    "Total Games": "Nombre de jeux au total",
    "tray": {
        "about": "À propos",
        "quit": "Quitter",
        "reload": "Recharger",
        "show": "Montrer"
    },
    "Unreal Marketplace": "Marché Unreal",
    "userselector": {
        "discord": "Discord",
        "logout": "Déconnexion",
        "logout_confirmation": "Êtes-vous certain(e) de vouloir vous déconnecter?",
        "manageaccounts": "Manage Accounts",
        "quit": "Quitter"
    },
    "webview": {
        "controls": {
            "back": "Retour",
            "forward": "Avancer",
            "openInBrowser": "Ouvrir dans le navigateur",
            "reload": "Recharger la page"
        }
    },
    "wiki": "Wiki",
    "wine": {
        "manager": {
            "error": "Could not fetch Wine/Proton versions this time.",
            "link": "Wine Manager",
            "title": "Wine Manager",
            "unzipping": "Unzipping"
        }
    }
}<|MERGE_RESOLUTION|>--- conflicted
+++ resolved
@@ -3,12 +3,8 @@
         "actions_font_family": "Actions Font Family (Default: \"Rubik\")",
         "all_tiles_in_color": "Show all game tiles in color",
         "content_font_family": "Content Font Family (Default: \"Cabin\")",
-<<<<<<< HEAD
         "fonts": "Fonts",
-        "title": "Accessibility",
-=======
         "title": "Accessibilité",
->>>>>>> a9bfb03f
         "zoom": "Zoom"
     },
     "All": "Tout",
