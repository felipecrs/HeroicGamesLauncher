--- conflicted
+++ resolved
@@ -33,22 +33,7 @@
                 "message": "Non se atopou o rexistro para este xogo",
                 "title": "Rexistro non atopado"
             },
-<<<<<<< HEAD
             "title": "Erro"
-=======
-            "login": {
-                "tittle": "Cannot Login!"
-            },
-            "python": {
-                "message": "Heroic requires Python 3.8 or newer.",
-                "title": "Python Error!"
-            },
-            "title": "Erro",
-            "wine-not-found": {
-                "message": "No Wine Version Selected. Check Game Settings!",
-                "title": "Wine Not Found"
-            }
->>>>>>> a04bd1b8
         },
         "no": "Non",
         "ok": "Ok",
@@ -82,17 +67,6 @@
             "button": "Seleccionar",
             "error": "Ruta non válida",
             "title": "Seleccionar o cartafol de partidas gardadas"
-<<<<<<< HEAD
-=======
-        },
-        "warning": {
-            "epic": {
-                "import": "Epic Servers are having major outage right now, the game cannot be imported!",
-                "install": "Epic Servers are having major outage right now, the game cannot be installed!",
-                "update": "Epic Servers are having major outage right now, the game cannot be updated!"
-            },
-            "title": "Warning"
->>>>>>> a04bd1b8
         },
         "wineprefix": "Seleccionar o cartafol de prefixo de Wine",
         "yes": "Sí"
@@ -105,17 +79,10 @@
     },
     "Downloading": "Descargando",
     "Epic Games": "Epic Games",
-<<<<<<< HEAD
-    "Filter": "Filtrar",
     "filter": {
         "noFilter": "Non hai filtro"
     },
-=======
-    "filter": {
-        "noFilter": "Non hai filtro"
-    },
     "Filter": "Filtrar",
->>>>>>> a04bd1b8
     "globalSettings": "Preferencias globais",
     "help": {
         "general": "Sincronizar con EGS no caso que teña unha instalación funcional de EGS noutro lugar e desexa importar os seus xogos para evitar descargalos novamente.",
@@ -261,10 +228,7 @@
         "wineprefix": "",
         "wineversion": ""
     },
-<<<<<<< HEAD
     "Settings": "Preferencias",
-=======
->>>>>>> a04bd1b8
     "settings": {
         "clear-cache": "Limpar caché de Heroic",
         "copiedToClipboard": "Copied to Clipboard!",
