{
    "All": "Todos",
    "Assets": "Assets",
    "box": {
        "appupdate": {
            "message": "Existe uma nova versão do Heroic disponível, deseja atualizar agora?",
            "title": "Atualização Disponível"
        },
        "choose": "Selecionar",
        "choose-egs-prefix": "Selecione o Prefix onde a EGS está instalada",
        "customWine": "Selecione o Binário do WINE ou Proton",
        "default-install-path": "Selecione o local de instalação padrão",
        "error": {
            "credentials": {
                "message": "Suas credenciais expiraram, por favor faça o logout e entre novamente.",
                "title": "Credenciais Expiradas"
            },
            "diskspace": {
                "message": "Sem espaço suficiente disponível no disco",
                "title": "Sem Espaço"
            },
            "generic": {
                "message": "Um erro desconhecido ocorreu",
                "title": "Erro Desconhecido"
            },
            "launch": "Erro ao iniciar o jogo, confira os logs!",
            "log": {
                "message": "Nenhum log foi encontrado para esse jogo",
                "title": "Log Não Encontrado"
            },
            "title": "Erro"
        },
        "no": "NÃO",
        "protocol": {
            "install": {
                "not_installed": "Não está instalado, deseja instalá-lo?"
            }
        },
        "quit": {
            "message": "Existem operações pendentes, tem certeza disso?",
            "title": "Sair"
        },
        "runexe": {
            "title": "Selecione o EXE para iniciar"
        },
        "select": "Selecionar",
        "sync": {
            "button": "Selecionar",
            "error": "Caminho Inválido",
            "title": "Selecione a pasta de saves"
        },
<<<<<<< HEAD
        "wineprefix": "Selecione a pasta do WINE Prefix",
        "yes": "SIM"
=======
        "mangohud": "Habilitar o MangoHud (mangohud precisa estar instalado)",
        "language": "Selecione o idioma do app",
        "gamemode": "Usar o GameMode (Necessita ter gamemode instalado)",
        "exit-to-tray": "Fechar para a barra de tarefas",
        "egs-sync": "Sincronizar com a Epic Games Store",
        "discordRPC": "Habilitar o Discord Rich Presence",
        "default-install-path": "Local de instalação padrão",
        "darktray": "Usar o ícone escuro na barra de tarefas",
        "customWineProton": "Locais com WINE/Proton Customizados",
        "checkForUpdatesOnStartup": "Buscar atualizações ao iniciar",
        "autosync": "Sincronizar saves automaticamente",
        "autodxvk": "Instalar/atualizar o DXVK automaticamente no prefix",
        "audiofix": "Consertar áudio do jogo (latência do PulseAudio)",
        "addgamestostartmenu": "Adicionar atalhos dos jogos no menu inicial automaticamente",
        "adddesktopshortcuts": "Adicionar atalhos na área de trabalho automaticamente",
        "start-in-tray": "Iniciar minimizado",
        "enableFSRHack": "Habilitar Hack FSR (Wine precisa supportar a feature)",
        "resizableBar": "Habilitar Resizable Bar (somente NVIDIA RTX 30xx)",
        "FsrSharpnessStrenght": "Intensidade do filtro de nitidez do FSR"
    },
    "search": "Insira o nome do jogo aqui…",
    "Return": "Voltar",
    "Recent": "Jogos Recentes",
    "Ready": "Instalados",
    "Projects": "Projetos",
    "Plugins": "Plugins",
    "placeholder": {
        "egs-prefix": "Prefix onde a EGS está instalada"
    },
    "other": {
        "weblate": "Ajude a traduzir o Heroic."
>>>>>>> eb0e7d86
    },
    "button": {
        "sync": "Sincronizar",
        "syncing": "Sincronizando",
        "unsync": "Dessincronizar"
    },
    "Downloading": "Baixando",
    "Filter": "Filtrar",
    "Games": "Jogos",
    "globalSettings": "Configurações Globais",
    "help": {
        "general": "Se você tiver uma instalação funcional da Epic Games Store e quiser importar seus jogos use a sincronização para evitar baixá-los novamente.",
        "other": {
            "part1": "Use o ",
            "part2": "Opções avançadas",
            "part3": "para variáveis de ambiente que serão utilizadas antes do comando do jogo; ",
            "part4": "Use os ",
            "part5": "Argumentos do jogo",
            "part6": " para que sejam chamados após o commando, por exemplo: ",
            "part7": " para evitar abrir o launcher de alguns jogos, etc."
        },
        "sync": {
            "part1": "Heroic tenta advinhar a pasta de saves correta e isso funcionará na maioria dos casos. No caso da pasta estar errada, você pode selecioná-la manualmente.",
            "part2": "Caso você mude sua pasta de prefix para o WINE ou Proton, você precisará conferir o diretório novamente, já que o Proton usa um prefixo (/pfx) e usuário (steamuser) diferentes. Então você pode simplesmente apagar o diretório atual, sair e abrir novamente a página de configuração das sincronizações para que o Heroic tente advinhar novamente a pasta com o prefix correto.",
            "part3": "Sincronização Manual: Escolha Download para baixar os saves dos jogos salvos em nuvem; Upload para fazer upload dos saves locais para a nuvem. Forçar Download e Forçar Upload ignorarão a versão que está salva localmente ou na nuvem.",
            "part4": "Sincronizar Saves Automaticamente sincronizará os saves toda vez que você iniciar ou parar de jogar um jogo."
        },
        "wine": {
            "part1": "Heroic busca por versões do WINE e Proton nas pastas a seguir:",
            "part2": "Para outros locais, use um link simbólico para uma dessas pastas"
        }
    },
    "info": {
        "settings": "Configurações são salvas automaticamente"
    },
    "infobox": {
        "help": "Ajuda",
        "requirements": "Requisitos do Sistema"
    },
    "Library": "Biblioteca",
    "message": {
        "sync": "Sincronização Completa",
        "unsync": "Dessincronização Completa"
    },
    "nogames": "Nenhum Jogo Encontrado",
    "Not Ready": "Não Instalados",
    "notify": {
        "finished": {
            "reparing": "Reparo Concluído"
        },
        "install": {
            "canceled": "Instalação Cancelada",
            "finished": "Instalação concluída"
        },
        "moved": "Movido com sucesso",
        "uninstalled": "Desinstalado",
        "update": {
            "canceled": "Atualização cancelada",
            "finished": "Atualização concluída"
        }
    },
    "options": {
        "advanced": {
            "placeholder": "Adicione outras variáveis de ambiente aqui",
            "title": "Opções avançadas (variáveis de ambiente):"
        },
        "gameargs": {
            "placeholder": "Adicione os argumentos de inicialização aqui",
            "title": "Argumentos dos jogo (para serem utilizados após o comando):"
        }
    },
    "other": {
        "weblate": "Ajude a traduzir o Heroic."
    },
    "placeholder": {
        "egs-prefix": "Prefix onde a EGS está instalada"
    },
    "Plugins": "Plugins",
    "Projects": "Projetos",
    "Ready": "Instalados",
    "Recent": "Jogos Recentes",
    "Return": "Voltar",
    "search": "Insira o nome do jogo aqui…",
    "setting": {
        "adddesktopshortcuts": "Adicionar atalhos na área de trabalho automaticamente",
        "addgamestostartmenu": "Adicionar atalhos dos jogos no menu inicial automaticamente",
        "audiofix": "Consertar áudio do jogo (latência do PulseAudio)",
        "autodxvk": "Instalar/atualizar o DXVK automaticamente no prefix",
        "autosync": "Sincronizar saves automaticamente",
        "checkForUpdatesOnStartup": "Buscar atualizações ao iniciar",
        "customWineProton": "Locais com WINE/Proton Customizados",
        "darktray": "Usar o ícone escuro na barra de tarefas",
        "default-install-path": "Local de instalação padrão",
        "discordRPC": "Habilitar o Discord Rich Presence",
        "egs-sync": "Sincronizar com a Epic Games Store",
        "enableFSRHack": "Habilitar Hack FSR (Wine precisa supportar a feature)",
        "exit-to-tray": "Fechar para a barra de tarefas",
        "FsrSharpnessStrenght": "FSR Sharpness Strength",
        "gamemode": "Usar o GameMode (Necessita ter gamemode instalado)",
        "language": "Selecione o idioma do app",
        "mangohud": "Habilitar o MangoHud (mangohud precisa estar instalado)",
        "manualsync": {
            "download": "Download",
            "forcedownload": "Forçar Download",
            "forceupload": "Forçar Upload",
            "sync": "Sincronizar",
            "syncing": "Sincronizando",
            "title": "Sincronizar manualmente os saves",
            "upload": "Upload"
        },
        "maxRecentGames": "Número de jogos recentes para exibir",
        "maxworkers": "Máximo de núcleos da CPU para utilizar ao fazer baixar jogos",
        "offlinemode": "Iniciar o jogo offline",
        "primerun": "Habilitar o PRIME Render da NVIDIA",
        "resizableBar": "Enable Resizable Bar (NVIDIA RTX only)",
        "runexe": {
            "message": "Arraste e solte arquivos aqui",
            "title": "Executar EXE no prefix"
        },
        "savefolder": {
            "placeholder": "Selecione a pasta exata com os saves",
            "title": "Sobrescrever pasta de saves sincronizados com a nuvem"
        },
        "showfps": "Exibir contador de FPS (DX9, 10 e 11)",
        "start-in-tray": "Iniciar minimizado",
        "wineprefix": "Pasta do prefix WINE",
        "wineversion": "Versão do WINE"
    },
    "Settings": "Configurações",
    "settings": {
        "navbar": {
            "general": "Config. Gerais",
            "other": "Outros",
            "sync": "Sincronização"
        }
    },
    "store": "Loja",
    "tooltip": {
        "addpath": "Adicionar",
        "removepath": "Remover"
    },
    "Total Games": "Total de jogos",
    "tray": {
        "about": "Sobre",
        "quit": "Fechar",
        "reload": "Recarregar",
        "show": "Mostrar",
        "support": "Apoie-nos"
    },
    "Unreal Marketplace": "Loja Unreal",
    "Updates": "Atualizações",
    "userselector": {
        "about": "Sobre",
        "discord": "Discord",
        "logout": "Sair da Conta",
        "logout_confirmation": "Tem certeza que deseja sair da sua conta?",
        "quit": "Sair",
        "refresh": "Recarregar biblioteca",
        "support": "Apoie-nos"
    },
    "wiki": "Wiki"
}<|MERGE_RESOLUTION|>--- conflicted
+++ resolved
@@ -49,17 +49,13 @@
             "error": "Caminho Inválido",
             "title": "Selecione a pasta de saves"
         },
-<<<<<<< HEAD
         "wineprefix": "Selecione a pasta do WINE Prefix",
-        "yes": "SIM"
-=======
-        "mangohud": "Habilitar o MangoHud (mangohud precisa estar instalado)",
+        "yes": "SIM",
         "language": "Selecione o idioma do app",
         "gamemode": "Usar o GameMode (Necessita ter gamemode instalado)",
         "exit-to-tray": "Fechar para a barra de tarefas",
         "egs-sync": "Sincronizar com a Epic Games Store",
         "discordRPC": "Habilitar o Discord Rich Presence",
-        "default-install-path": "Local de instalação padrão",
         "darktray": "Usar o ícone escuro na barra de tarefas",
         "customWineProton": "Locais com WINE/Proton Customizados",
         "checkForUpdatesOnStartup": "Buscar atualizações ao iniciar",
@@ -72,19 +68,6 @@
         "enableFSRHack": "Habilitar Hack FSR (Wine precisa supportar a feature)",
         "resizableBar": "Habilitar Resizable Bar (somente NVIDIA RTX 30xx)",
         "FsrSharpnessStrenght": "Intensidade do filtro de nitidez do FSR"
-    },
-    "search": "Insira o nome do jogo aqui…",
-    "Return": "Voltar",
-    "Recent": "Jogos Recentes",
-    "Ready": "Instalados",
-    "Projects": "Projetos",
-    "Plugins": "Plugins",
-    "placeholder": {
-        "egs-prefix": "Prefix onde a EGS está instalada"
-    },
-    "other": {
-        "weblate": "Ajude a traduzir o Heroic."
->>>>>>> eb0e7d86
     },
     "button": {
         "sync": "Sincronizar",
