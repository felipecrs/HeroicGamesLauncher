{
    "accessibility": {
<<<<<<< HEAD
        "actions_font_family": "Actions Font Family (Default: \"Rubik\")",
        "all_tiles_in_color": "Show all game tiles in color",
        "content_font_family": "Content Font Family (Default: \"Cabin\")",
        "fonts": "Fonts",
        "title": "Accessibility",
=======
        "actions_font_family": "خانواده فونت اعمال (پیش فرض: \"Rubik\")",
        "content_font_family": "خانواده فونت محتوا (پیش فرض: \"Cabin\")",
        "title": "دسترسی ها",
>>>>>>> a9bfb03f
        "zoom": "زوم"
    },
    "All": "همه",
    "Assets": "دارایی ها",
    "box": {
        "cache-cleared": {
            "message": "کش Heroic پاک شد.",
            "title": "کش پاک شد"
        },
        "choose": "انتخاب",
        "choose-egs-prefix": "انتخاب محل نصب شده EGS",
        "choose-gogdl-binary": "انتخاب باینری GOGDL (نیازمند راهاندازی مجدد)",
        "choose-legendary-binary": "انتخاب باینری Legendary",
        "customWine": "انتخاب فایل باینری Wine یا Proton",
        "default-install-path": "انتخاب محل پیشفرض نصب",
        "error": {
            "credentials": {
                "message": "اعتبار ورود شما منقضی شده است، لطفا دوباره خارج شده و داخل شوید.",
                "title": "اعتبار ورود منقضی شده"
            },
            "diskspace": {
                "message": "فضای ذخیره سازی کافی موجود نیست",
                "title": "فضایی موجود نیست"
            },
            "dxvk": {
                "message": "خطا در نصب DXVK/VKD3D! اتصال به اینترنت خود یا نصب داشتن zstd/libzstd1 را چک کنید",
                "title": "خطای DXVK/VKD3D"
            },
            "generic": {
                "message": "",
                "title": ""
            },
            "launch": "خطا در هنگام اجرای بازی، لاگها را چک کنید!",
            "no-offline-mode": {
                "message": "اجرا متوقف شد! بازی برای اجرا به اتصال اینترنت نیاز دارد.",
                "title": "حالت آفلاین پشتیبانی نمیشود."
            },
            "title": "خطا",
            "update": {
                "message": "مشکلی در به روز رسانی پیش آمد، لطفا لاگ ها را بررسی کرده و مجددا امتحان کنید!",
                "title": "Update Error"
            },
            "wine-not-found": {
                "message": "نسخه ای از Wine انتخاب نشده است. تنظیمات بازی را چک کنید!",
                "title": "Wine یافت نشد"
            }
        },
        "info": {
            "update": {
                "changelog": "باز کردن تغییرات جدید",
                "detail": "آیا می خواهید در پس زمینه به روز رسانی را دانلود کنید؟",
                "message": "نسخه جدید موجود است!",
                "message-finished": "آیا می خواهید اکنون Heroic را مجددا اجرا کنید؟",
                "title": "Heroic Games Launcher",
                "title-finished": "به روز رسانی به پایان رسید"
            }
        },
        "no": "خیر",
        "ok": "اوکی",
        "protocol": {
            "install": {
                "not_installed": "نصب نشده است، آیا میخواهید آن را نصب کنید؟"
            }
        },
        "quit": {
            "message": "کارهای ناتمامی موجود است، آیا مطمئن هستید؟",
            "title": "خروج"
        },
        "reset-heroic": {
            "question": {
                "message": "آیا مطمئن هستید که میخواهید Heroic را بازنشانی کنید؟ این کار تمام تنظیمات و کشها را پاک میکند اما بازیهای نصب شده یا اعتبار کاربری شما را پاک نمیکند",
                "title": "Reset Heroic"
            }
        },
        "runexe": {
            "title": "انتخاب EXE برای اجرا"
        },
        "select": {
            "button": "انتخاب",
            "exe": "انتخاب EXE"
        },
        "shortcuts": {
            "message": "میانبرها در دسکتاپ و منوی استارت ایجاد شدند",
            "title": "میانبرها"
        },
        "sync": {
            "button": "انتخاب",
            "error": "مسیر نامعتبر",
            "title": "انتخاب محل ذخیره"
        },
        "warning": {
            "epic": {
                "import": "سرورهای اپیک در حال حاضر قطعی عمده دارند، بازی نمیتواند اضافه شود!",
                "install": "سرورهای اپیک در حال حاضر قطعی عمده دارند، بازی نمیتواند نصب شود!",
                "update": "سرورهای اپیک در حال حاضر قطعی عمده دارند، بازی نمیتواند بهروزرسانی شود!"
            },
            "title": "هشدار"
        },
        "wineprefix": "انتخاب پوشه Wine Prefix",
        "yes": "بله"
    },
    "button": {
        "go_to_library": "رفتن به کتابخانه",
        "login": "ورود",
        "sync": "همگام سازی",
        "syncing": "در حال همگام سازی",
        "unsync": "عدم همگام سازی"
    },
    "epic": {
        "offline-notification-body": "به علت آفلاین بودن سرورهای اپیک گیمز سرویسهای آنلاین ممکن است کار نکنند!",
        "offline-notification-title": "offline"
    },
    "Epic Games": "اپیک گیمز",
    "favourites": "علاقه مندی ها",
    "globalSettings": "تنظیمات عمومی",
    "GOG": "GOG",
    "gog-store": "فروشگاه GOG",
    "header": {
        "ignore_hidden": "نادیده گرفتن موارد پنهان",
        "platform": "پلتفرم",
        "show_hidden": "نمایش موارد پنهان"
    },
    "help": {
        "general": "در صورتی که در جایی لانچر اپیک گیمز را به صورت فعال نصب کردهاید و میخواهید بازیهای خود را وارد کنید با EGL همگامسازی کنید تا از دانلود مجدد آنها جلوگیری کنید.",
        "other": {
            "part1": "استفاده از ",
            "part2": "گزینه های پیشرفته",
            "part3": "تا قبل از اجرای بازی صدا زده شود ",
            "part4": "استفاده کنید ",
            "part5": "آرگومانهای بازی",
            "part6": " تا قبل از اجرای دستور صدا زده شود، به عنوان مثال: ",
            "part7": " تا لانچر در برخی بازیها رد شود، غیره."
        },
        "sync": {
            "part1": "Heroic تلاش میکند تا پوشه صحیح ذخیره سازی را پیدا کند و در اکثر مواقع کار خواهد کرد. در صورتی که پوشه اشتباه بود، از بخش رونویسی برای تغییر آن استفاده کنید.",
            "part2": "در صورتی که محل Wine یا Proton را تغییر دهید، شما باید دوباره مسیر را چک کنید از آنجایی که Proton از محل و کاربری متفاوتی استفاده میکند. پس شما میتوانید مسیر فعلی را حذف ساده کنید از صفحه تنظیمات همگامسازی خارج شده و دوباره برگردید تا Heroic یک بار دیگر با محل درست پوشه را حدس بزند.",
            "part3": "همگام سازی دستی: برای بارگیری ذخیره بازیهای ذخیره شده در Cloud ، بارگیری را انتخاب کنید. آپلود تا موارد محلی را روی ابر آپلود کنید. دانلود اجباری و آپلود اجباری نسخه ای را که بصورت محلی یا روی ابر است نادیده می گیرند.",
            "part4": "همگامسازی ذخیرهها به طور خودکار هر زمان که یک بازی را شروع می کنید و پس از اتمام بازی ، ذخیره ها را همگامسازی می کند."
        },
        "wine": {
            "part1": "Heroic در این پوشهها برای نسخههای Wine، Proton و CrossOver جستوجو میکند:",
            "part2": "برای دیگر مکانها،از یک symbolic link به یکی از این پوشهها استفاده کنید"
        }
    },
    "info": {
        "heroic": {
            "version": "Heroic Version"
        },
        "settings": "تنظیمات به صورت خودکار ذخیره شدند"
    },
    "infobox": {
        "help": "راهنما",
        "requirements": "نیازمندیهای سیستم"
    },
    "install": {
        "path": "انتخاب محل نصب"
    },
    "library": {
        "gridView": "نمای شبکه ای",
        "listView": "نمای لیستی",
        "refresh": "تازه کردن",
        "sortAscending": "چینش صعودی",
        "sortByStatus": "چینش بر اساس وضعیت",
        "sortDescending": "چینش نزولی"
    },
    "Library": "کتابخانه",
    "loading": {
        "default": "در حال بارگذاری",
        "website": "درحال بارگیری وبسایت"
    },
    "login": {
        "externalLogin": "ورود خارجی"
    },
    "message": {
        "sync": "همگامسازی کامل شد",
        "unsync": "عدم همگامسازی کامل شد"
    },
    "nogames": "بازی یافت نشد",
    "notify": {
        "error": {
            "move": "خطا در جابهجا کردن بازی",
            "reparing": "خطا در تعمیر"
        },
        "finished": {
            "reparing": "تعمیر کردن کامل شد"
        },
        "install": {
            "canceled": "نصب لغو شد",
            "error": "نصب با شکست مواجه شد",
            "finished": "نصب به پایان رسید",
            "imported": "بازی وارد شد",
            "startInstall": "نصب آغاز شد"
        },
        "moved": "انتقال کامل شد",
        "refresh": {
            "error": "Couldn't fetch releases from upstream, maybe because of Github API restrictions! Try again later."
        },
        "uninstalled": "حذف شد",
        "update": {
            "canceled": "بهروزرسانی لغو شد",
            "finished": "آپدیت به پایان رسید",
            "started": "بهروزرسانی آغاز شد"
        }
    },
    "options": {
        "advanced": {
            "placeholder": "در اینجا گزینههای دیگر اجرا را بگذارید",
            "title": "گزینههای پیشرفته (متغیرهای محیطی):"
        },
        "gameargs": {
            "placeholder": "آرگومانهای لانچر را اینجا بگذارید",
            "title": "آرگومانهای بازی (برای اجرا پس از دستور):"
        }
    },
    "other": {
        "gogdl-version": "نسخه GOGDL: ",
        "legendary-version": "نسخه Legendary: ",
        "weblate": "کمک به ترجمه Heroic."
    },
    "placeholder": {
        "alt-gogdl-bin": "استفاده از باینری GOGDL داخلی...",
        "alt-legendary-bin": "استفاده از باینری Legendary داخلی...",
        "egs-prefix": "محل نصب شده EGS"
    },
    "platforms": {
        "linux": "لینوکس",
        "mac": "مک",
        "win": "ویندوز"
    },
    "Plugins": "افزونهها",
    "Projects": "پروژهها",
    "Recent": "اخیرا بازی شده",
    "search": "نام بازی را اینجا وارد کنید...",
    "setting": {
        "adddesktopshortcuts": "افزودن خودکار میانبرهای دسکتاپ",
        "addgamestostartmenu": "افزودن خودکار میانبرهای منوی استارت",
        "alt-gogdl-bin": "انتخاب باینری GOGDL جایگزین برای استفاده",
        "alt-legendary-bin": "انتخاب باینری Legendary جایگزین",
        "audiofix": "تنظیم صدا (تاخیر Pulse Audio)",
        "autodxvk": "نصب/بهروزرسانی خودکار DXVK در Prefix",
        "autosync": "همگامسازی خودکار ذخیرهها",
        "autovkd3d": "نصب/بهروزرسانی خودکار VKD3D در مسیر",
        "change-target-exe": "انتخاب EXE جایگزین برای اجرا",
        "customWineProton": "مسیرهای سفارشی Wine/Proton",
        "darktray": "استفاده از آیکون میزکار تاریک",
        "default-install-path": "محل پیشفرض نصب",
        "defaultWinePrefix": "تنظیم پوشه برای Wine Prefix جدید",
        "disable_controller": "غیر فعال کردن کنترل Heroic با استفاده از دسته",
        "discordRPC": "فعالسازی Discord Rich Presence",
        "egs-sync": "همگامسازی با بازیهای اپیک نصب شده",
        "enableFSRHack": "فعالسازی FSR Hack (نسخه Wine باید از آن پشتیبانی کند)",
        "esync": "فعالسازی Esync",
        "exit-to-tray": "خروج به میزکار سیستم",
        "FsrSharpnessStrenght": "قدرت تیزی FSR",
        "fsync": "فعالسازی Fsync",
        "gamemode": "استفاده از GameMode (Feral Game Mode باید نصب شده باشد)",
        "language": "انتخاب زبان نرمافزار",
        "library_top_option": {
            "disabled": "غیر فعال",
            "favourites": "بازی های مورد علاقه",
            "recently_played": "بازی های اخیرا اجرا شده"
        },
        "library_top_section": "قسمت بالایی کتابخانه",
        "log": {
            "copy-to-clipboard": "کپی کردن محتوای لاگ در کليپ بورد",
            "current-log": "لاگ اخیر",
            "instructions": "به دیسکورد ما بپیوندید و به کانال منطبق با سیستم عامل خود نگاه کنید. محتوای لاگ نمایش داده شده در اینجا را با توضیح واضح از مشکل همراه هر اطلاعات مربوط به اشتراک بگذارید.",
            "instructions_title": "چگونه یک مشکل را گزارش کنید؟",
            "last-log": "آخرین لاگ",
            "no-file": "فایل لاگی پیدا نشد",
            "show-in-folder": "نمایش فایل لاگ در پوشه"
        },
        "mangohud": "فعالسازی Mangohud (Mangohud باید نصب شده باشد)",
        "manualsync": {
            "download": "دانلود",
            "forcedownload": "دانلود اجباری",
            "forceupload": "آپلود اجباری",
            "sync": "همگامسازی",
            "syncing": "در حال همگامسازی",
            "title": "همگامسازی دستی ذخیرهها",
            "upload": "آپلود"
        },
        "maxRecentGames": "اخیرا بازی شده برای نمایش",
        "maxworkers": "بیسترین تعداد ورکر هنگام دانلود",
        "minimize-on-launch": "کوچک کردن Heroic بعد از اجرای بازی",
        "offlinemode": "اجرای آفلاین بازی",
        "primerun": "استفاده از کارت گرافیک اختصاص یافته",
        "resizableBar": "فعالسازی Resizable BAR (فقط محصولات NVIDIA RTX 30xx)",
        "runexe": {
            "message": "فایلها را اینجا درج کنید",
            "title": "اجرای EXE در محل"
        },
        "savefolder": {
            "placeholder": "انتخاب پوشه دقیق ذخیرههای بازیها",
            "title": "رونویسی پوشه ابری همگامسازی ذخیرهها"
        },
        "select_theme": "انتخاب تم",
        "showfps": "نمایش تعداد فریم (11 و DX9, 10)",
        "showUnrealMarket": "نمایش فروشگاه Unreal (نیازمند راهاندازی مجدد)",
        "start-in-tray": "شروع در حالت پسزمینه",
        "steamruntime": "استفاده از Steam Runtime",
        "winecrossoverbottle": "CrossOver Bottle",
        "wineprefix": "پوشه محل Wine",
        "wineversion": "نسخه Wine"
    },
    "settings": {
        "clear-cache": "پاک کردن کش Heroic",
        "copiedToClipboard": "در کليپ بورد کپی شد!",
        "copyToClipboard": "کپی کردن همه تنظیمات در کليپ بورد",
        "log": {
            "long-log-hint": "لاگ کوتاه شد، ١٠٠٠ خط آخر نمایش داده شدهاند!"
        },
        "navbar": {
            "advanced": "پیشرفته",
            "general": "عمومی",
            "log": "Log",
            "other": "بقیه",
            "sync": "همگامسازی ذخیرهها"
        },
        "reset-heroic": "Reset Heroic"
    },
    "Settings": "تنظیمات",
    "status": {
        "logging": "در حال وارد شدن..."
    },
    "store": "فروشگاه اپیک",
    "stores": "فروشگاهها",
    "title": {
        "allGames": "همه بازیها",
        "allUnreal": "Unreal - همهچیز",
        "unrealAssets": "Unreal - مهرهها",
        "unrealPlugins": "Unreal - افزونهها",
        "unrealProjects": "Unreal - پروژهها"
    },
    "toolbox": {
        "settings": {
            "default-wineprefix": "انتخاب پوشه مسیر پیشفرض برای تنظیمات جدید",
            "wineprefix": "انتخاب پوشه برای مسیر Wine جدید"
        }
    },
    "tooltip": {
        "addpath": "افزودن مسیر جدید",
        "removepath": "حذف مسیر"
    },
    "Total Games": "همه بازیها",
    "tray": {
        "about": "درباره",
        "quit": "خروج",
        "reload": "بارگیری مجدد",
        "show": "نمایش"
    },
    "Unreal Marketplace": "بازار Unreal",
    "userselector": {
        "discord": "Discord",
        "logout": "خروج از حساب",
        "logout_confirmation": "آیا میخواهید از حساب خود خارج شوید؟",
        "manageaccounts": "مدیریت حسابها",
        "quit": "خروج"
    },
    "webview": {
        "controls": {
            "back": "بازگشت به عقب",
            "forward": "بازگشت به جلو",
            "openInBrowser": "باز کردن در مرورگر",
            "reload": "تازه کردن صفحه"
        }
    },
    "wiki": "ویکی",
    "wine": {
        "manager": {
            "error": "نمیتوان در این زمان نسخههای Wine/Proton را به دست آورد.",
            "link": "مدیریت Wine",
            "title": "مدیریت کننده Wine",
            "unzipping": "در حال خارج کردن از حالت فشرده"
        }
    }
}<|MERGE_RESOLUTION|>--- conflicted
+++ resolved
@@ -1,16 +1,10 @@
 {
     "accessibility": {
-<<<<<<< HEAD
-        "actions_font_family": "Actions Font Family (Default: \"Rubik\")",
         "all_tiles_in_color": "Show all game tiles in color",
-        "content_font_family": "Content Font Family (Default: \"Cabin\")",
         "fonts": "Fonts",
-        "title": "Accessibility",
-=======
         "actions_font_family": "خانواده فونت اعمال (پیش فرض: \"Rubik\")",
         "content_font_family": "خانواده فونت محتوا (پیش فرض: \"Cabin\")",
         "title": "دسترسی ها",
->>>>>>> a9bfb03f
         "zoom": "زوم"
     },
     "All": "همه",
