--- conflicted
+++ resolved
@@ -33,12 +33,9 @@
                 "message": "Bu oyun için günlük kaydı bulunamadı",
                 "title": "Günlük Kaydı Bulunamadı"
             },
-<<<<<<< HEAD
-=======
             "login": {
                 "tittle": "Oturum Açılamıyor!"
             },
->>>>>>> c9ac5b10
             "python": {
                 "message": "Heroic, Python 3.8 veya daha yenisini gerektirir.",
                 "title": "Python Error!"
