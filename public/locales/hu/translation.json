--- conflicted
+++ resolved
@@ -44,15 +44,8 @@
             "title": "Válasszd ki a futtatni kívánt EXE fájlt"
         },
         "select": {
-<<<<<<< HEAD
             "button": "Select",
             "exe": "EXE kiválasztása"
-=======
-            "exe": "EXE kiválasztása"
-        },
-        "select-exe": {
-            "placeholder": "EXE kiválasztása..."
->>>>>>> 4aeee34d
         },
         "sync": {
             "button": "Választ",
