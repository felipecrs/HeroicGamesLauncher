{
    "All": "Alle",
    "Assets": "Assets",
    "box": {
        "appupdate": {
            "message": "Es ist eine neue Version von Heroic verfügbar, möchten Sie diese jetzt installieren?",
            "title": "Update verfügbar"
        },
        "choose": "Auswählen",
        "choose-egs-prefix": "Wählen Sie den Prefix unter dem EGS installiert ist",
        "choose-legendary-binary": "Legendary Binärdatei auswählen",
        "customWine": "Benutzerdefinierte Wine/Proton Pfade",
        "default-install-path": "Wählen Sie den Standard Installations-Pfad",
        "error": {
            "credentials": {
                "message": "Ihre Anmeldedaten sind abgelaufen, bitte loggen Sie sich aus und melden Sie sich erneut an.",
                "title": "Abgelaufene Anmeldedaten"
            },
            "diskspace": {
                "message": "Nicht genügend freier Speicherplatz",
                "title": "Kein Speicherplatz"
            },
            "generic": {
                "message": "Ein unbekannter Fehler ist aufgetreten",
                "title": "Unbekannter Fehler"
            },
            "launch": "Fehler beim Starten des Spiels, prüfen Sie die Logs!",
            "log": {
                "message": "Es wurde kein Log für dieses Spiel gefunden",
                "title": "Log nicht gefunden"
            },
            "title": "Error"
        },
        "no": "NEIN",
        "ok": "Ok",
        "protocol": {
            "install": {
                "not_installed": "Ist nicht installiert, möchten Sie es installieren?"
            }
        },
        "quit": {
            "message": "Es gibt anstehende Operationen, möchten Sie wirklich fortfahren?",
            "title": "Beenden"
        },
        "runexe": {
            "title": "EXE zum Starten auswählen"
        },
        "select": {
            "button": "Auswählen",
            "exe": "EXE auswählen"
        },
        "shortcuts": {
            "message": "Verknüpfungen wurden auf dem Desktop und im Startmenü erstellt",
            "title": "Verknüpfungen"
        },
        "sync": {
            "button": "Auswählen",
            "error": "Ungültiger Pfad",
            "title": "Wählen Sie das Spielstand-Verzeichnis"
        },
        "wineprefix": "Wählen Sie den Wine Prefix Ordner",
        "yes": "JA"
    },
    "button": {
        "sync": "Synchronisieren",
        "syncing": "Synchronisiere",
        "unsync": "Nicht mehr synchronisieren"
    },
    "Downloading": "Am Herunterladen",
    "Epic Games": "Epic Games",
    "Filter": "Filter",
    "filter": {
        "noFilter": "No Filter"
    },
    "globalSettings": "Globale Einstellungen",
    "help": {
        "general": "Synchronisiere mit EGS für den Fall, dass Sie anderswo eine funktioniere Installation des Epic Games Store haben und Ihre Spiele importieren möchten, um ein erneutes Herunterladen zu vermeiden.",
        "other": {
            "part1": "Benutzen Sie die ",
            "part2": "Erweiterten Optionen",
            "part3": "die vor dem Start des Spiels aufgerufen werden; ",
            "part4": "Benutzen Sie die ",
            "part5": "Spiel-Argumente",
            "part6": " die nach dem Startbefehl aufgerufen werden, z.B.: ",
            "part7": " um den Launcher in einigen Spielen zu überspringen, usw."
        },
        "sync": {
            "part1": "Heroic versucht, den richtigen Spielstände Ordner zu erraten, was in den meisten Fällen auch funktioniert. Falls der richtige Ordner nicht gefunden wurde, verwenden Sie das Feld, um den jetzigen Ordner zu überschreiben.",
            "part2": "Falls Sie den Prefix-Ordner für Wine oder Proton ändern, müssen Sie auch den Pfad erneut überprüfen, da Proton einen anderen Prefix (/pfx) und Benutzernamen (steamuser) verwendet. Sie können in diesem Fall den jetzigen Ordner löschen, die Synchronisations-Einstellungen verlassen und wieder zurückkehren. Heroic wird dann erneut versuchen, den Ordner erneut mit dem richtigen Prefix zu finden.",
            "part3": "Manuelle Synchronisierung: Wählen Sie Download, um die in der Cloud gespeicherten Spielstände herunterzuladen. Upload, um die lokalen in die Cloud hochzuladen. Force Download und Force Upload ignorieren die Version, die sich lokal oder in der Cloud befindet.",
            "part4": "Die Spielstände werden automatisch bei jedem Spielstart und nach Beendigung des Spiels synchronisiert."
        },
        "wine": {
            "part1": "Heroic sucht in den folgenden Verzeichnissen nach Versionen von Wine, Proton und CrossOver:",
            "part2": "Für andere Orte verwenden Sie einen symbolischen Link zu einem dieser Ordner"
        }
    },
    "info": {
        "settings": "Einstellungen werden automatisch gespeichert"
    },
    "infobox": {
        "help": "Hilfe",
        "requirements": "Systemanforderungen"
    },
    "Library": "Bibliothek",
    "message": {
        "sync": "Synchronisation abgeschlossen",
        "unsync": "Synchronisation erfolgreich aufgehoben"
    },
    "nogames": "Keine Spiele gefunden",
    "Not Ready": "Nicht installiert",
    "notify": {
        "error": {
            "move": "Fehler beim Verschieben des Spiels",
            "reparing": "Fehler beim Reparieren"
        },
        "finished": {
            "reparing": "Reparatur abgeschlossen"
        },
        "install": {
            "canceled": "Installation abgebrochen",
            "finished": "Installation abgeschlossen",
            "imported": "Spiel importiert",
            "startInstall": "Installation gestartet"
        },
        "moved": "Verschieben abgeschlossen",
        "uninstalled": "Deinstalliert",
        "update": {
            "canceled": "Update abgebrochen",
            "finished": "Update abgeschlossen"
        }
    },
    "options": {
        "advanced": {
            "placeholder": "Geben Sie hier andere Startoptionen ein",
            "title": "Erweiterte Optionen (Umgebungsvariablen):"
        },
        "gameargs": {
            "placeholder": "Legen Sie hier die Spiel-Argumente fest",
            "title": "Spiel-Argumente (Zur Ausführung nach dem Befehl):"
        }
    },
    "other": {
        "legendary-version": "Legendary Version: ",
        "weblate": "Helfen Sie bei der Übersetzung von Heroic."
    },
    "placeholder": {
        "alt-legendary-bin": "Benutze eingebaute Legendary Binärdatei...",
        "egs-prefix": "Prefix, in dem EGS installiert ist"
    },
    "Plugins": "Plugins",
    "Projects": "Projekte",
    "Ready": "Installiert",
    "Recent": "Zuletzt gespielte Spiele",
    "Return": "Zurück",
    "search": "Geben Sie hier den Namen des Spiels ein...",
    "setting": {
        "adddesktopshortcuts": "Desktop-Verknüpfungen automatisch hinzufügen",
        "addgamestostartmenu": "Spiele automatisch zum Startmenü hinzufügen",
        "alt-legendary-bin": "Wählen Sie eine alternative Legendary Binärdatei zur Verwendung",
        "audiofix": "Audio-Fix (Pulse Audio Latenz)",
        "autodxvk": "Automatisches Installieren/Aktualisieren von DXVK/VKD3D im Prefix",
        "autosync": "Spielstände automatisch synchronisieren",
        "change-target-exe": "Wählen Sie eine alternative EXE zum Ausführen",
        "checkForUpdatesOnStartup": "Beim Start nach Updates suchen",
        "customWineProton": "Wählen Sie die Wine oder Proton Binärdatei",
        "darktray": "Dunkles Taskleisten-Icon benutzen",
        "default-install-path": "Standard-Installationspfad",
        "discordRPC": "Discord Rich Presence aktivieren",
        "egs-sync": "Mit installiertem Epic Games synchronisieren",
        "enableFSRHack": "FSR Hack aktivieren (Wine-Version muss es unterstützen)",
        "esync": "Esync aktivieren",
        "exit-to-tray": "Beim Beenden in die Taskleiste minimieren",
        "FsrSharpnessStrenght": "FSR Schärfestärke",
        "fsync": "Fsync aktivieren",
        "gamemode": "GameMode benutzen (Feral Game Mode muss installiert sein)",
        "language": "App Sprache auswählen",
        "mangohud": "Mangohud aktivieren (Mangohud muss installiert sein)",
        "manualsync": {
            "download": "Download",
            "forcedownload": "Download erzwingen",
            "forceupload": "Upload erzwingen",
            "sync": "Synchronisieren",
            "syncing": "Synchronisiere",
            "title": "Spielstände manuell synchronisieren",
            "upload": "Upload"
        },
        "maxRecentGames": "Zuletzt gespielte Spiele anzeigen",
        "maxworkers": "Maximale Anzahl von Prozessen zum gleichzeitigem Herunterladen",
        "offlinemode": "Spiel offline ausführen",
        "primerun": "Nvidia Prime Render aktivieren",
        "resizableBar": "Resizable BAR aktivieren (nur NVIDIA RTX 30xx)",
        "runexe": {
            "message": "Dateien hierher ziehen und ablegen",
            "title": "EXE in Prefix starten"
        },
        "savefolder": {
            "placeholder": "Genauen Spielstände Ordner auswählen",
            "title": "Cloud-Synchronisation Spielstände Ordner überschreiben"
        },
        "showfps": "FPS anzeigen (DX9, 10 und 11)",
        "showUnrealMarket": "Show Unreal Marketplace (needs restart)",
        "start-in-tray": "Minimiert starten",
        "winecrossoverbottle": "CrossOver Bottle",
        "wineprefix": "Wine Prefix Ordner",
        "wineversion": "Wine-Version"
    },
    "Settings": "Einstellungen",
    "settings": {
        "navbar": {
<<<<<<< HEAD
=======
            "back": "Zurück",
>>>>>>> 855bf508
            "general": "Allgemein",
            "other": "Andere",
            "sync": "Spielstände-Synchronisation"
        }
    },
    "store": "Store",
    "title": {
        "allGames": "Alle Spiele",
        "allUnreal": "Unreal - Alles",
        "downloading": "wird heruntergeladen",
        "installedGames": "Installierte Spiele",
        "notInstalledGames": "Nicht installiert",
        "unrealAssets": "Unreal - Assets",
        "unrealPlugins": "Unreal - Plugins",
        "unrealProjects": "Unreal - Projekte",
        "updates": "Ausstehende Aktualisierungen"
    },
    "tooltip": {
        "addpath": "Neuen Pfad hinzufügen",
        "removepath": "Pfad entfernen"
    },
    "Total Games": "Anzahl der Spiele",
    "tray": {
        "about": "Über Heroic",
        "quit": "Beenden",
        "reload": "Neu laden",
        "show": "Anzeigen",
        "support": "Unterstütze uns"
    },
    "Unreal Marketplace": "Unreal Marketplace",
    "Updates": "Aktualisierungen",
    "userselector": {
        "discord": "Discord",
        "logout": "Abmelden",
        "logout_confirmation": "Logout?",
        "quit": "Beenden"
    },
    "wiki": "Wiki"
}<|MERGE_RESOLUTION|>--- conflicted
+++ resolved
@@ -208,10 +208,7 @@
     "Settings": "Einstellungen",
     "settings": {
         "navbar": {
-<<<<<<< HEAD
-=======
             "back": "Zurück",
->>>>>>> 855bf508
             "general": "Allgemein",
             "other": "Andere",
             "sync": "Spielstände-Synchronisation"
