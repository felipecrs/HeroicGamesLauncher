--- conflicted
+++ resolved
@@ -177,11 +177,7 @@
             "title": "Cloud-Synchronisation Spielstände Ordner überschreiben"
         },
         "showfps": "FPS anzeigen (DX9, 10 und 11)",
-<<<<<<< HEAD
-        "start-in-tray": "Start Minimized",
-=======
         "start-in-tray": "Minimiert starten",
->>>>>>> 12aee85a
         "wineprefix": "Wine Prefix Ordner",
         "wineversion": "Wine-Version"
     },
