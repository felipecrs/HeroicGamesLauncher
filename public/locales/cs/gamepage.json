--- conflicted
+++ resolved
@@ -36,22 +36,14 @@
         "yes": "ANO"
     },
     "button": {
-<<<<<<< HEAD
         "add_to_favourites": "Add To Favourites",
         "cancel": "Zrušit",
-=======
-        "cancel": "Pozastavit/Zrušit",
->>>>>>> 1bc6d3d4
         "continue": "Pokračovat ve stahování",
         "hide_game": "Skrýt hru",
         "import": "Importovat Hru",
         "install": "Instalovat",
-<<<<<<< HEAD
         "remove_from_favourites": "Remove From Favourites",
         "unhide_game": "Unhide Game",
-=======
-        "unhide_game": "Odkrýt hru",
->>>>>>> 1bc6d3d4
         "uninstall": "Odinstalovat",
         "update": "Update"
     },
@@ -75,24 +67,16 @@
         "repairing": "Opravuji"
     },
     "info": {
-<<<<<<< HEAD
         "canRunOffline": "Online Required",
         "installedPlatform": "Installed Platform",
-=======
-        "canRunOffline": "Vyžaduje se být online",
->>>>>>> 1bc6d3d4
         "path": "Cesta pro instalaci",
         "size": "Velikost",
         "syncsaves": "Synchronizovat uložené soubory",
         "version": "Verze"
     },
     "install": {
-<<<<<<< HEAD
         "disk-space-left": "Space Left on the Device",
         "path": "Select Install Path",
-=======
-        "path": "Vyberte cestu instalace",
->>>>>>> 1bc6d3d4
         "wineprefix": "WinePrefix",
         "wineversion": "Verze Wine"
     },
