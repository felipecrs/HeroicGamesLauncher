--- conflicted
+++ resolved
@@ -146,16 +146,10 @@
         "default-install-path": "Standaard installatie pad",
         "discordRPC": "\"Discord Rich Presence\" inschakelen",
         "egs-sync": "Synchronisatie met geïnstalleerde Epic Games",
-<<<<<<< HEAD
         "enableFSRHack": "Enable FSR Hack (Wine version needs to support it)",
-        "exit-to-tray": "Stoppen naar systeem tray",
-        "gamemode": "Gebruik spel-modus (Feral Game Mode moet zijn geïnstalleerd)",
-        "language": "Kies een App taal",
-=======
         "exit-to-tray": "Afsluiten naar systeemvak",
         "gamemode": "Gebruik GameMode (Feral Game Mode moet geïnstalleerd zijn)",
         "language": "Selecteer een App taal",
->>>>>>> 3d8bdfe4
         "mangohud": "Schakel Mangohud in (Mangohud moet zijn geïnstalleerd)",
         "manualsync": {
             "download": "Download",
