--- conflicted
+++ resolved
@@ -33,13 +33,6 @@
                 "message": "未找到此遊戲的日誌",
                 "title": "未找到日誌"
             },
-<<<<<<< HEAD
-=======
-            "python": {
-                "message": "Heroic需要Python 3.8或更高版本",
-                "title": "Python Error!"
-            },
->>>>>>> e6efaa77
             "title": "錯誤",
             "wine-not-found": {
                 "message": "No Wine Version Selected. Check Game Settings!",
