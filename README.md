# Heroic Games Launcher

This app is a GUI for the tool [Legendary](https://github.com/derrod/legendary), a Linux native alternative to the Epic Games Launcher.

### [Next Design iteration based on the UI/UX Research by Biliane Moreira ](https://bilianemoreira.com/heroic-game-launcher-for-linux)

## Current Version Screenshots
![heroic-library](https://user-images.githubusercontent.com/26871415/103456736-384bee00-4cf9-11eb-8674-e6fe3b71be61.png)
![heroic-game](https://user-images.githubusercontent.com/26871415/103456735-37b35780-4cf9-11eb-8f07-667a86b96c6c.png)
![heroic-game-install](https://user-images.githubusercontent.com/26871415/103456734-371ac100-4cf9-11eb-8ab3-584e2b097a72.png)

## Dependencies:
- Xterm (installed in most distros. I'll check the default terminal in the future)
- As of version 0.3.0 is not needed to have Legendary installed.

## How to use it:
- Download and install the binary for your distro or the universal AppImage file on the Releases Page;
- install xterm
<<<<<<< HEAD
- Install the package for your distro (pacman -U heroic-xxx.pacman for Arch Based like Manjaro) or run the AppImage or the heroic binary inside the TAR file.
- If you used Legendary before, it will ask you for Login First. Just follow the instructions.
=======
- If you used Legendary before, it load your library and installed games. If not, it will ask you for Login First. Just follow the instructions.
>>>>>>> 7723e975

## Feature availables right now
- Login with an existing Epic Games account
- Logout
<<<<<<< HEAD
- See the whole library
=======
- See the your personal Game library
>>>>>>> 7723e975
- Check basic information about your Games
- Install/Uninstall Games
- Play games using the default wine and default prefix
- Sync saves with the cloud (kind of bugged)
- Open game page on Epic Store
- Search for the game on ProtonDB

## Planned features
<<<<<<< HEAD
- Customized instalation options
- Play game with custom wine (Lutris Wine/Proton maybe but can lead to bugs)
- Sync installed games with an existing Epic Games instalation folder
- Import a already installed game
- Get the Free game of the week

## Binaries supported right now
- DEB, RPM, Pacman, AppImage and TAR.XZ (with the heroic binary and all dependecies)
- Will release RPMs and maybe FlatPak put on AUR as well as soon as possible.
- There is a AUR version right now for the AppImage: https://aur.archlinux.org/packages/heroic-games-launcher-appimage/
=======
- Play game with custom wine (Lutris Wine/Proton maybe but can lead to bugs)
- Run games on custom wine prefix
- Sync installed games with an existing Epic Games instalation folder
- Import a already installed game
- Get the Free game of the week
- Multiple installations at the same time
- Add Games outside Epic Games
- Integration with other stores

## Binaries supported right now
- DEB, RPM, Pacman, AppImage and TAR.XZ (with the heroic binary and all dependecies)
- Might think about Flatpak in the future as well
- There is a AUR version right now: https://aur.archlinux.org/packages/heroic-games-launcher-bin/
>>>>>>> 7723e975

## How to build and run locally

This app uses web technologies like Electron, React and Typescript.
To be able to run you will need to have NodeJs installed locally and follow the instructions below:

### Steps:
  - Clone the Repository.
  - Install foreman with `npm i -g foreman`.
  - On the project folder run `npm install`.
  - Run `npm run build` to build the React Assets.
  - Run `npm start`.
  - To build the binaries run `npm run dist`.<|MERGE_RESOLUTION|>--- conflicted
+++ resolved
@@ -16,21 +16,12 @@
 ## How to use it:
 - Download and install the binary for your distro or the universal AppImage file on the Releases Page;
 - install xterm
-<<<<<<< HEAD
-- Install the package for your distro (pacman -U heroic-xxx.pacman for Arch Based like Manjaro) or run the AppImage or the heroic binary inside the TAR file.
-- If you used Legendary before, it will ask you for Login First. Just follow the instructions.
-=======
 - If you used Legendary before, it load your library and installed games. If not, it will ask you for Login First. Just follow the instructions.
->>>>>>> 7723e975
 
 ## Feature availables right now
 - Login with an existing Epic Games account
 - Logout
-<<<<<<< HEAD
-- See the whole library
-=======
 - See the your personal Game library
->>>>>>> 7723e975
 - Check basic information about your Games
 - Install/Uninstall Games
 - Play games using the default wine and default prefix
@@ -39,18 +30,6 @@
 - Search for the game on ProtonDB
 
 ## Planned features
-<<<<<<< HEAD
-- Customized instalation options
-- Play game with custom wine (Lutris Wine/Proton maybe but can lead to bugs)
-- Sync installed games with an existing Epic Games instalation folder
-- Import a already installed game
-- Get the Free game of the week
-
-## Binaries supported right now
-- DEB, RPM, Pacman, AppImage and TAR.XZ (with the heroic binary and all dependecies)
-- Will release RPMs and maybe FlatPak put on AUR as well as soon as possible.
-- There is a AUR version right now for the AppImage: https://aur.archlinux.org/packages/heroic-games-launcher-appimage/
-=======
 - Play game with custom wine (Lutris Wine/Proton maybe but can lead to bugs)
 - Run games on custom wine prefix
 - Sync installed games with an existing Epic Games instalation folder
@@ -64,7 +43,6 @@
 - DEB, RPM, Pacman, AppImage and TAR.XZ (with the heroic binary and all dependecies)
 - Might think about Flatpak in the future as well
 - There is a AUR version right now: https://aur.archlinux.org/packages/heroic-games-launcher-bin/
->>>>>>> 7723e975
 
 ## How to build and run locally
 
